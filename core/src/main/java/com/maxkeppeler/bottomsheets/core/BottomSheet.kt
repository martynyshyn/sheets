/*
 *  Copyright (C) 2020. Maximilian Keppeler (https://www.maxkeppeler.com)
 *
 *  Licensed under the Apache License, Version 2.0 (the "License");
 *  you may not use this file except in compliance with the License.
 *  You may obtain a copy of the License at
 *
 *      http://www.apache.org/licenses/LICENSE-2.0
 *
 *  Unless required by applicable law or agreed to in writing, software
 *  distributed under the License is distributed on an "AS IS" BASIS,
 *  WITHOUT WARRANTIES OR CONDITIONS OF ANY KIND, either express or implied.
 *  See the License for the specific language governing permissions and
 *  limitations under the License.
 */

@file:Suppress("unused")

package com.maxkeppeler.bottomsheets.core

import android.app.Dialog
import android.content.Context
import android.content.res.ColorStateList
import android.graphics.drawable.Drawable
import android.os.Bundle
<<<<<<< HEAD
import android.view.LayoutInflater
import android.view.View
import android.view.ViewGroup
import android.view.ViewTreeObserver
import androidx.annotation.ColorRes
=======
import android.view.*
>>>>>>> 4174231e
import androidx.annotation.DimenRes
import androidx.annotation.DrawableRes
import androidx.annotation.StringRes
import androidx.appcompat.app.AppCompatActivity
<<<<<<< HEAD
import androidx.constraintlayout.widget.ConstraintLayout
=======
import androidx.appcompat.app.AppCompatDialog
>>>>>>> 4174231e
import androidx.core.content.ContextCompat
import androidx.fragment.app.DialogFragment
import androidx.fragment.app.Fragment
import androidx.fragment.app.FragmentActivity
import androidx.preference.PreferenceFragmentCompat
import coil.loadAny
import com.google.android.material.bottomsheet.BottomSheetBehavior
import com.google.android.material.bottomsheet.BottomSheetDialog
import com.google.android.material.shape.CornerFamily
import com.google.android.material.shape.MaterialShapeDrawable
import com.google.android.material.shape.ShapeAppearanceModel
import com.maxkeppeler.bottomsheets.R
import com.maxkeppeler.bottomsheets.core.utils.*
import com.maxkeppeler.bottomsheets.core.utils.Theme
import com.maxkeppeler.bottomsheets.databinding.BottomSheetsBaseBinding
import java.io.Serializable

/** Listener which is invoked when the positive button is clicked. */
typealias PositiveListener = () -> Unit

/** Listener which is invoked when the negative button is clicked. */
typealias NegativeListener = () -> Unit

/** Listener which is invoked when the bottom sheet is dismissed. */
typealias DismissListener = () -> Unit

/** Listener which is invoked when buttons are clicked. */
typealias ClickListener = () -> Unit

/**
 * This class is the base of all types of bottom sheets.
 * You can implement this class in your own and build your
 * own custom bottom sheet with the already existing features which the base class offers.
 */
abstract class BottomSheet : DialogFragment() {

    open val dialogTag = "BottomSheet"

    companion object {
        const val DEFAULT_CORNER_RADIUS = 16f
        const val DEFAULT_CORNER_FAMILY = CornerFamily.ROUNDED
        const val DEFAULT_DISPLAY_HANDLE = false
        const val DEFAULT_DISPLAY_TOOLBAR = true
        const val DEFAULT_DISPLAY_CLOSE_BUTTON = true
        const val ICON_BUTTONS_AMOUNT_MAX = 3
        private const val STATE_BASE_SHEET_STYLE = "state_base_sheet_style"
        private const val STATE_BASE_DISPLAY_TOOLBAR = "state_base_display_toolbar"
        private const val STATE_BASE_TOP_STYLE = "state_top_style"
        private const val STATE_BASE_COVER_IMAGE = "state_cover_image"
        private const val STATE_BASE_DISPLAY_CLOSE_BUTTON = "state_base_display_close_button"
        private const val STATE_BASE_DISPLAY_HANDLE = "state_base_display_handle"
        private const val STATE_BASE_TITLE_TEXT = "state_base_title_text"
        private const val STATE_BASE_CLOSE_ICON_BUTTON = "state_base_close_icon_button"
        private const val STATE_BASE_POSITIVE_TEXT = "state_base_positive_text"
        private const val STATE_BASE_NEGATIVE_TEXT = "state_base_negative_text"
        private const val STATE_BASE_POSITIVE_BUTTON_DRAWABLE =
            "state_base_positive_button_drawable"
        private const val STATE_BASE_NEGATIVE_BUTTON_DRAWABLE =
            "state_base_negative_button_drawable"
        private const val STATE_BASE_DISMISS_LISTENER = "state_base_dismiss_listener"
        private const val STATE_BASE_POSITIVE_LISTENER = "state_base_positive_listener"
        private const val STATE_BASE_NEGATIVE_LISTENER = "state_base_negative_listener"
        private const val STATE_BASE_BEHAVIOR = "state_base_behavior"
        private const val STATE_BASE_PEEK_HEIGHT = "state_base_peek_height"
        private const val STATE_BASE_BORDER_WIDTH = "state_base_border_width"
        private const val STATE_BASE_BORDER_COLOR = "state_base_border_color"
        private const val STATE_BASE_CORNER_RADIUS = "state_base_corner_radius"
        private const val STATE_BASE_CORNER_FAMILY = "state_base_corner_family"
        private const val STATE_BASE_ICON_BUTTONS = "state_base_icon_buttons"
    }

    private var sheetStyle: SheetStyle = SheetStyle.BOTTOM_SHEET
    private var sheetTheme = Theme.BOTTOM_SHEET_DAY

<<<<<<< HEAD
    private var theme = Theme.DAY
    private var topStyle = TopStyle.ABOVE_COVER
    private var coverImage: Image? = null
=======
    open lateinit var windowContext: Context
>>>>>>> 4174231e

    lateinit var bindingBase: BottomSheetsBaseBinding

    private var displayToolbar: Boolean? = null
    private var displayCloseButton: Boolean? = null
    private var displayHandle: Boolean? = null

    private var titleText: String? = null

    private var closeIconButton: IconButton? = null

    protected var positiveText: String? = null
    private var negativeText: String? = null

    @DrawableRes
    protected var positiveButtonDrawableRes: Int? = null

    @DrawableRes
    private var negativeButtonDrawableRes: Int? = null

    private var dismissListener: DismissListener? = null
    protected var positiveListener: PositiveListener? = null
    private var negativeListener: NegativeListener? = null

    private var behavior = BottomSheetBehavior.STATE_EXPANDED
    private var peekHeight = 0
    private var cornerRadiusDp: Float? = null
    private var borderStrokeWidthDp: Float? = null
    private var borderStrokeColor: Int? = null
    private var cornerFamily: Int? = null

    private var iconButtons: Array<IconButton?> = arrayOfNulls(ICON_BUTTONS_AMOUNT_MAX)

    /**
     * Add an icon button to the bottom sheet toolbar to the right of the title.
     * The icon buttons will be aligned from the right in the order you call this method.
     * You can only add up to 3 icon buttons.
     * @throws IllegalStateException If you add more than 3 icon buttons.
     */
    fun withIconButton(iconButton: IconButton, listener: ClickListener? = null) {
        val index = this.iconButtons.indexOfFirst { it == null }
        if (index == -1) throw IllegalStateException("You can only add 3 icon buttons.")
        this.iconButtons[index] = iconButton.apply { listener(listener) }
    }
    
    /** Set sheet style. */
    fun style(style: SheetStyle) {
        this.sheetStyle = style
    }

    /** Set a cover image. */
    fun withCoverImage(image: Image) {
        this.coverImage = image
    }

    /** Set the top style. */
    fun topStyle(topStyle: TopStyle) {
        this.topStyle = topStyle
    }

    /** Set if bottom sheet is cancelable outside. */
    fun cancelableOutside(cancelable: Boolean) {
        this.isCancelable = cancelable
    }

    /** Set the [BottomSheetBehavior] state. */
    fun behavior(@BottomSheetBehavior.State behavior: Int) {
        this.behavior = behavior
    }

    /** Set the peek height. */
    fun peekHeight(peekHeight: Int) {
        this.peekHeight = peekHeight
    }

    /**
     * Set the [CornerFamily].
     * Overrides the style default.
     */
    fun cornerFamily(@CornerFamily cornerFamily: Int) {
        this.cornerFamily = cornerFamily
    }

    /**
     * Set the corner radius in dp.
     * Overrides the style default.
     */
    fun cornerRadius(cornerRadiusInDp: Float) {
        this.cornerRadiusDp = cornerRadiusInDp
    }

    /**
     * Set the corner radius in dp.
     * Overrides the style default.
     */
    fun cornerRadius(@DimenRes cornerRadiusInDpRes: Int) {
        this.cornerRadiusDp = windowContext.resources.getDimension(cornerRadiusInDpRes)
    }

    /** Set the border stroke width */
    fun borderWidth(strokeWidthDp: Float) {
        this.borderStrokeWidthDp = strokeWidthDp
    }

    /** Set the border stroke width */
    fun borderWidth(@DimenRes strokeWidthDpRes: Int) {
        this.borderStrokeWidthDp = windowContext.resources.getDimension(strokeWidthDpRes)
    }

    /**
     * Set the border stroke color around the bottom sheet.
     * If no color is set, the primary color is used.
     */
    fun borderColor(strokeColor: Int) {
        this.borderStrokeColor = strokeColor
    }

    /** Set the Close Button Drawable. */
    fun closeIconButton(iconButton: IconButton) {
        this.closeIconButton = iconButton
    }

    /**
     * Display the toolbar. The toolbar consists of the close icon button,
     * the title, the divider and the optional icon buttons.
     * Overrides the style default.
     */
    fun displayToolbar(displayToolbar: Boolean = true) {
        this.displayToolbar = displayToolbar
    }

    /**
     * Display the close button left of the title.
     * Overrides the style default.
     */
    fun displayCloseButton(displayCloseButton: Boolean = true) {
        this.displayCloseButton = displayCloseButton
    }

    /**
     * Display the handle.
     * Overrides the style default.
     */
    fun displayHandle(displayHandle: Boolean = true) {
        this.displayHandle = displayHandle
    }

    /**
     * Set the title of the bottom sheet.
     *
     * @param title The text for the title.
     */
    fun title(title: String) {
        this.titleText = title
    }

    /**
     * Set the title of the bottom sheet.
     *
     * @param titleRes The String resource id for the title.
     */
    fun title(@StringRes titleRes: Int) {
        this.titleText = windowContext.getString(titleRes)
    }

    /**
     * Set the title of the bottom sheet.
     *
     * @param titleRes Resource id for the format string
     * @param formatArgs The format arguments that will be used for
     *                   substitution.
     */
    fun title(@StringRes titleRes: Int, vararg formatArgs: Any?) {
        this.titleText = windowContext.getString(titleRes, *formatArgs)
    }

    /**
     * Set a listener.
     *
     * @param negativeListener Listener that is invoked when the negative button is clicked.
     */
    fun onNegative(negativeListener: NegativeListener) {
        this.negativeListener = negativeListener
    }

    /**
     * Set the text of the negative button and optionally a listener.
     *
     * @param negativeRes The String resource id for the negative button.
     * @param negativeListener Listener that is invoked when the negative button is clicked.
     */
    fun onNegative(@StringRes negativeRes: Int, negativeListener: NegativeListener? = null) {
        this.negativeText = windowContext.getString(negativeRes)
        this.negativeListener = negativeListener
    }

    /**
     * Set the text of the negative button and optionally a listener.
     *
     * @param negativeText The text for the negative button.
     * @param negativeListener Listener that is invoked when the negative button is clicked.
     */
    fun onNegative(negativeText: String, negativeListener: NegativeListener? = null) {
        this.negativeText = negativeText
        this.negativeListener = negativeListener
    }

    /**
     * Set the text and drawable of the negative button and optionally a listener.
     *
     * @param negativeRes The String resource id for the negative button.
     * @param negativeListener Listener that is invoked when the negative button is clicked.
     * @param drawableRes The drawable resource for the button icon.
     */
    fun onNegative(
        @StringRes negativeRes: Int,
        @DrawableRes drawableRes: Int,
        negativeListener: NegativeListener? = null
    ) {
        this.negativeText = windowContext.getString(negativeRes)
        this.negativeButtonDrawableRes = drawableRes
        this.negativeListener = negativeListener
    }

    /**
     * Set the text and drawable of the negative button and optionally a listener.
     *
     * @param negativeText The text for the negative button.
     * @param negativeListener Listener that is invoked when the negative button is clicked.
     * @param drawableRes The drawable resource for the button icon.
     */
    fun onNegative(
        negativeText: String,
        @DrawableRes drawableRes: Int,
        negativeListener: NegativeListener? = null
    ) {
        this.negativeText = negativeText
        this.negativeButtonDrawableRes = drawableRes
        this.negativeListener = negativeListener
    }

    /** Sets a listener that is invoked when the bottom sheet is dismissed. */
    fun onDismiss(dismissListener: DismissListener? = null) {
        this.dismissListener = dismissListener
    }

    /** Override style to switch between bottom sheet & dialog style. */
    override fun setStyle(style: Int, theme: Int) {
        sheetTheme = Theme.inferTheme(requireContext(), sheetStyle)
        super.setStyle(style, sheetTheme.styleRes)
    }

    /** Override theme to allow auto switch between day & night design. */
    override fun getTheme(): Int {
        sheetTheme = Theme.inferTheme(requireContext(), sheetStyle)
        return sheetTheme.styleRes
    }

    /** Override dismiss to trigger custom dismiss listener. */
    override fun dismiss() {
        super.dismiss()
        dismissListener?.invoke()
    }

    /** Create view of base bottom sheet. */
    override fun onCreateView(
        inflater: LayoutInflater,
        container: ViewGroup?,
        saved: Bundle?
    ): View? {
        if (saved?.isEmpty == true) dismiss()
        return BottomSheetsBaseBinding.inflate(LayoutInflater.from(activity), container, false)
            .also { bindingBase = it }.apply {
                layout.addView(onCreateLayoutView())
            }.root
    }

    override fun onCreate(savedInstanceState: Bundle?) {
        super.onCreate(savedInstanceState)
        onRestoreBaseViewInstanceState(savedInstanceState)
        onRestoreCustomViewInstanceState(savedInstanceState)
    }

    @Suppress("UNCHECKED_CAST")
    private fun onRestoreBaseViewInstanceState(savedState: Bundle?) {
        savedState?.let { saved ->
            titleText = saved.getString(STATE_BASE_TITLE_TEXT)
            positiveText = saved.getString(STATE_BASE_POSITIVE_TEXT)
            negativeText = saved.getString(STATE_BASE_NEGATIVE_TEXT)
            displayToolbar = saved.get(STATE_BASE_DISPLAY_TOOLBAR) as Boolean?
            displayCloseButton = saved.get(STATE_BASE_DISPLAY_CLOSE_BUTTON) as Boolean?
            displayHandle = saved.get(STATE_BASE_DISPLAY_HANDLE) as Boolean?
            negativeButtonDrawableRes = saved.get(STATE_BASE_NEGATIVE_BUTTON_DRAWABLE) as Int?
            positiveButtonDrawableRes = saved.get(STATE_BASE_POSITIVE_BUTTON_DRAWABLE) as Int?
<<<<<<< HEAD
=======
            closeButtonDrawableRes = saved.get(STATE_BASE_CLOSE_BUTTON_DRAWABLE) as Int?
            sheetStyle = saved.getSerializable(STATE_BASE_SHEET_STYLE) as SheetStyle
>>>>>>> 4174231e
            dismissListener = saved.getSerializable(STATE_BASE_DISMISS_LISTENER) as DismissListener?
            negativeListener =
                saved.getSerializable(STATE_BASE_NEGATIVE_LISTENER) as NegativeListener?
            positiveListener =
                saved.getSerializable(STATE_BASE_POSITIVE_LISTENER) as PositiveListener?
            cornerFamily = saved.get(STATE_BASE_CORNER_FAMILY) as Int?
            borderStrokeColor = saved.get(STATE_BASE_BORDER_COLOR) as Int?
            behavior = saved.getInt(STATE_BASE_BEHAVIOR)
            peekHeight = saved.getInt(STATE_BASE_PEEK_HEIGHT)
            cornerRadiusDp = saved.get(STATE_BASE_CORNER_RADIUS) as Float?
            borderStrokeWidthDp = saved.get(STATE_BASE_BORDER_WIDTH) as Float?
            topStyle = saved.getSerializable(STATE_BASE_TOP_STYLE) as TopStyle
            coverImage = saved.getSerializable(STATE_BASE_COVER_IMAGE) as Image
            closeIconButton = saved.getSerializable(STATE_BASE_CLOSE_ICON_BUTTON) as IconButton
            val icons = mutableListOf<IconButton>()
            repeat(ICON_BUTTONS_AMOUNT_MAX) {
                val iconButton =
                    saved.getSerializable(STATE_BASE_ICON_BUTTONS.plus(it)) as IconButton?
                iconButton?.let { btn -> icons.add(btn) }
            }
            iconButtons = icons.toTypedArray()
        }
    }

    abstract fun onRestoreCustomViewInstanceState(savedState: Bundle?)

    override fun onSaveInstanceState(outState: Bundle) {
        super.onSaveInstanceState(outState)
        onSaveBaseViewInstanceState(outState)
        onSaveCustomViewInstanceState(outState)
    }

    private fun onSaveBaseViewInstanceState(outState: Bundle) {
        with(outState) {
            putString(STATE_BASE_TITLE_TEXT, titleText)
            putString(STATE_BASE_POSITIVE_TEXT, positiveText)
            putString(STATE_BASE_NEGATIVE_TEXT, negativeText)
            displayToolbar?.let { putBoolean(STATE_BASE_DISPLAY_TOOLBAR, it) }
            displayCloseButton?.let { putBoolean(STATE_BASE_DISPLAY_CLOSE_BUTTON, it) }
            displayHandle?.let { putBoolean(STATE_BASE_DISPLAY_HANDLE, it) }
            negativeButtonDrawableRes?.let { putInt(STATE_BASE_NEGATIVE_BUTTON_DRAWABLE, it) }
            positiveButtonDrawableRes?.let { putInt(STATE_BASE_POSITIVE_BUTTON_DRAWABLE, it) }
            cornerFamily?.let { putInt(STATE_BASE_CORNER_FAMILY, it) }
            borderStrokeColor?.let { putInt(STATE_BASE_BORDER_COLOR, it) }
            putInt(STATE_BASE_BEHAVIOR, behavior)
            putInt(STATE_BASE_PEEK_HEIGHT, peekHeight)
            borderStrokeWidthDp?.let { putFloat(STATE_BASE_BORDER_WIDTH, it) }
            cornerRadiusDp?.let { putFloat(STATE_BASE_CORNER_RADIUS, it) }
            putSerializable(STATE_BASE_TOP_STYLE, topStyle)
            putSerializable(STATE_BASE_COVER_IMAGE, coverImage)
            putSerializable(STATE_BASE_CLOSE_ICON_BUTTON, closeIconButton)
            iconButtons.forEachIndexed { i, btn ->
                putSerializable(STATE_BASE_ICON_BUTTONS.plus(i), btn)
            }
            putSerializable(STATE_BASE_DISMISS_LISTENER, dismissListener as Serializable?)
            putSerializable(STATE_BASE_NEGATIVE_LISTENER, negativeListener as Serializable?)
            putSerializable(STATE_BASE_POSITIVE_LISTENER, positiveListener as Serializable?)
            putSerializable(STATE_BASE_SHEET_STYLE, sheetStyle)
        }
    }

    abstract fun onSaveCustomViewInstanceState(outState: Bundle)

    /** Create custom view to be added to the base bottom sheet. */
    abstract fun onCreateLayoutView(): View

    override fun onViewCreated(view: View, savedInstanceState: Bundle?) {
        super.onViewCreated(view, savedInstanceState)
        setupBottomSheetBehavior(view)
        setupBottomSheetBackground(view)
        setupBottomSheet()
    }

    override fun onCreateDialog(savedInstanceState: Bundle?): Dialog {
        return when (sheetStyle) {
            SheetStyle.BOTTOM_SHEET -> BottomSheetDialog(requireContext(), theme)
            else -> Dialog(requireContext(), theme)
        }
    }

    override fun setupDialog(dialog: Dialog, style: Int) {
        when (sheetStyle) {

            SheetStyle.BOTTOM_SHEET -> {

                // If the dialog is an AppCompatDialog, we'll handle it
                val acd = dialog as AppCompatDialog
                when (style) {
                    STYLE_NO_INPUT -> {
                        dialog.getWindow()?.addFlags(
                            WindowManager.LayoutParams.FLAG_NOT_FOCUSABLE or
                                    WindowManager.LayoutParams.FLAG_NOT_TOUCHABLE
                        )
                        acd.supportRequestWindowFeature(Window.FEATURE_NO_TITLE)
                    }
                    STYLE_NO_FRAME, STYLE_NO_TITLE -> acd.supportRequestWindowFeature(Window.FEATURE_NO_TITLE)
                }
            }

            else -> {
                when (style) {
                    STYLE_NO_INPUT -> {
                        val window = dialog.window
                        window?.addFlags(
                            WindowManager.LayoutParams.FLAG_NOT_FOCUSABLE
                                    or WindowManager.LayoutParams.FLAG_NOT_TOUCHABLE
                        )
                        dialog.requestWindowFeature(Window.FEATURE_NO_TITLE)
                    }
                    STYLE_NO_FRAME, STYLE_NO_TITLE -> dialog.requestWindowFeature(Window.FEATURE_NO_TITLE)
                }
            }
        }
    }

    private fun setupBottomSheetBehavior(view: View) {

        if (sheetStyle == SheetStyle.DIALOG) {
            // We don't need a behavior for the dialog
            return
        }

        view.viewTreeObserver.addOnGlobalLayoutListener(object :
            ViewTreeObserver.OnGlobalLayoutListener {
            override fun onGlobalLayout() {
                view.viewTreeObserver.removeOnGlobalLayoutListener(this)
                val dialog = dialog as? BottomSheetDialog? ?: return
                val dialogBehavior = dialog.behavior
                dialogBehavior.state = behavior
                dialogBehavior.peekHeight = peekHeight
                dialogBehavior.addBottomSheetCallback(object :
                    BottomSheetBehavior.BottomSheetCallback() {
                    override fun onSlide(bottomSheet: View, dY: Float) {
                        // TODO: Make button layout stick to the bottom through translationY property.
                    }

                    override fun onStateChanged(bottomSheet: View, newState: Int) {
                        if (newState == BottomSheetBehavior.STATE_COLLAPSED) {
                            dismiss()
                        }
                    }
                })
            }
        })
    }

    private fun setupBottomSheetBackground(view: View) {

        val cornerFamily =
            cornerFamily ?: getCornerFamily(requireContext()) ?: DEFAULT_CORNER_FAMILY
        val cornerRadius =
            cornerRadiusDp?.toDp() ?: getCornerRadius(requireContext())
            ?: DEFAULT_CORNER_RADIUS.toDp()

        val model = ShapeAppearanceModel().toBuilder().apply {
<<<<<<< HEAD
            setTopRightCorner(cornerFamily, cornerRadius)
            setTopLeftCorner(cornerFamily, cornerRadius)
=======
            when (sheetStyle) {
                SheetStyle.BOTTOM_SHEET -> {
                    setTopRightCorner(cornerFamily, cornerRadius.toDp())
                    setTopLeftCorner(cornerFamily, cornerRadius.toDp())
                }
                else -> setAllCorners(cornerFamily, cornerRadius.toDp())
            }
>>>>>>> 4174231e
        }.build()

        val shape = MaterialShapeDrawable(model).apply {

            borderStrokeWidthDp?.let { width ->
                setStroke(width.toDp(), borderStrokeColor ?: getPrimaryColor(requireContext()))
                setPadding(width.getDp(), width.getDp(), width.getDp(), width.getDp())
            }

            val backgroundColor = getBottomSheetBackgroundColor(requireContext(), sheetTheme.styleRes)
            fillColor = ColorStateList.valueOf(backgroundColor)
        }

        view.background = shape
    }

    private fun setupBottomSheet() {

        val iconsColor = getIconColor(requireContext())

        val isHandleVisible =
            displayHandle ?: isDisplayHandle(requireContext(), DEFAULT_DISPLAY_HANDLE)

        val isToolbarVisible =
            displayToolbar ?: isDisplayToolbar(requireContext(), DEFAULT_DISPLAY_TOOLBAR)

        val isCloseButtonVisible = sheetStyle == SheetStyle.BOTTOM_SHEET &&
            displayCloseButton ?: isDisplayCloseButton(
                requireContext(),
                DEFAULT_DISPLAY_CLOSE_BUTTON
            )

        with(bindingBase) {
            handle.visibility = if (isHandleVisible) View.VISIBLE else View.GONE
            top.root.visibility = if (isToolbarVisible) View.VISIBLE else View.GONE
            top.btnClose.visibility =
                if (isToolbarVisible && isCloseButtonVisible) View.VISIBLE else View.GONE
            if (isToolbarVisible) {
                setupTopBar()
                titleText?.let { top.title.text = it }
                if (isCloseButtonVisible) {
                    closeIconButton?.let { btn ->
                        val drawable =
                            btn.drawableRes?.let { ContextCompat.getDrawable(requireContext(), it) }
                                ?: btn.drawable
                        top.btnClose.setImageDrawable(drawable)
                        top.btnClose.setColorFilter(btn.drawableColor?.let {
                            ContextCompat.getColor(
                                requireContext(),
                                it
                            )
                        } ?: iconsColor)
                    }
                    top.btnClose.setOnClickListener { dismiss() }
                }
            }

            top.btnType.setColorFilter(iconsColor)
            top.btnExtra1.setColorFilter(iconsColor)
            top.btnExtra2.setColorFilter(iconsColor)
            top.btnExtra3.setColorFilter(iconsColor)
        }

        setupIconButtons()
        setupButtonsView()
    }

    private fun setupTopBar() {
        coverImage?.let { img ->
            setupTopStyle()
            img.ratio?.dimensionRatio?.let { ratio ->
                (bindingBase.top.cover.layoutParams as ConstraintLayout.LayoutParams).apply {
                    dimensionRatio = ratio
                }
            }
            img.scaleType?.let { bindingBase.top.cover.scaleType = it }
            bindingBase.top.cover.visibility = View.VISIBLE
            bindingBase.top.cover.loadAny(img.any) {
                img.coilRequestBuilder.invoke(this)
            }
        }
    }

    private fun setupTopStyle() {

        if (topStyle != TopStyle.ABOVE_COVER) {

            val cornerFamily =
                cornerFamily ?: getCornerFamily(requireContext()) ?: DEFAULT_CORNER_FAMILY

            val cornerRadius =
                cornerRadiusDp?.toDp() ?: getCornerRadius(requireContext()) ?: DEFAULT_CORNER_RADIUS.toDp()

            bindingBase.top.cover.shapeAppearanceModel =
                ShapeAppearanceModel().toBuilder().apply {
                    setTopRightCorner(cornerFamily, cornerRadius)
                    setTopLeftCorner(cornerFamily, cornerRadius)
                }.build()
        }

        when (topStyle) {

            TopStyle.ABOVE_COVER -> {
                /* Standard */
            }

            TopStyle.MIXED -> {

                (bindingBase.top.cover.layoutParams as ConstraintLayout.LayoutParams).apply {
                    topToTop = ConstraintLayout.LayoutParams.PARENT_ID
                    bottomToTop = bindingBase.top.title.id
                }

                (bindingBase.top.title.layoutParams as ConstraintLayout.LayoutParams).apply {
                    bottomToTop = bindingBase.top.divider.id
                    topToBottom = bindingBase.top.cover.id
                    startToStart = ConstraintLayout.LayoutParams.PARENT_ID
                    endToEnd = ConstraintLayout.LayoutParams.PARENT_ID
                    setMargins(16.toDp(), 0, 0, 0)
                }

                (bindingBase.top.btnClose.layoutParams as ConstraintLayout.LayoutParams).apply {
                    topToTop = ConstraintLayout.LayoutParams.PARENT_ID
                }
            }

            TopStyle.BELOW_COVER -> {

                (bindingBase.top.cover.layoutParams as ConstraintLayout.LayoutParams).apply {
                    topToTop = ConstraintLayout.LayoutParams.PARENT_ID
                    bottomToTop = bindingBase.top.title.id
                }

                (bindingBase.top.btnType.layoutParams as ConstraintLayout.LayoutParams).apply {
                    bottomToBottom = bindingBase.top.divider.id
                    topToBottom = bindingBase.top.cover.id
                    topToTop = ConstraintLayout.LayoutParams.UNSET
                }

                (bindingBase.top.btnClose.layoutParams as ConstraintLayout.LayoutParams).apply {
                    bottomToTop = bindingBase.top.divider.id
                    topToBottom = bindingBase.top.cover.id
                    topToTop = ConstraintLayout.LayoutParams.UNSET
                }

                (bindingBase.top.title.layoutParams as ConstraintLayout.LayoutParams).apply {
                    bottomToTop = bindingBase.top.divider.id
                    topToBottom = bindingBase.top.cover.id
                }
            }
        }
    }

    private fun setupIconButtons() {

        iconButtons.filterNotNull().forEachIndexed { i, btn ->
            btn.drawable?.let { setToolbarExtraButtonDrawable(i, it) }
            btn.drawableRes?.let { setToolbarExtraButtonDrawable(i, it) }
            btn.drawableColor?.let { setToolbarExtraButtonColor(i, it) }
            btn.listener?.let { listener -> setToolbarExtraButtonListener(i, listener) }
            displayToolbarExtraButton(i)
        }
    }

    private fun setToolbarExtraButtonDrawable(i: Int, @DrawableRes drawableRes: Int) {
        val drawable = ContextCompat.getDrawable(requireContext(), drawableRes)
        setToolbarExtraButtonDrawable(i, drawable)
    }

    private fun setToolbarExtraButtonColor(i: Int, @ColorRes color: Int) {
        with(bindingBase.top) {
            when (i) {
                0 -> btnExtra1
                1 -> btnExtra2
                else -> btnExtra3
            }.setColorFilter(ContextCompat.getColor(requireContext(), color))
        }
    }

    private fun setToolbarExtraButtonDrawable(i: Int, drawable: Drawable?) {
        with(bindingBase.top) {
            when (i) {
                0 -> btnExtra1
                1 -> btnExtra2
                else -> btnExtra3
            }.setImageDrawable(drawable)
        }
    }

    private fun displayToolbarExtraButton(i: Int) {
        with(bindingBase.top) {
            when (i) {
                0 -> btnExtra1
                1 -> btnExtra2
                else -> btnExtra3
            }.visibility = View.VISIBLE
        }
    }

    private fun setupButtonsView() {

        bindingBase.buttons.btnNegativeContainer.setupNegativeButton(
            btnText = negativeText ?: getString(R.string.cancel),
            btnDrawable = negativeButtonDrawableRes
        ) { negativeListener?.invoke(); dismiss() }

        bindingBase.buttons.btnPositiveContainer.setupPositiveButton(
            btnText = positiveText ?: getString(R.string.ok),
            btnDrawable = positiveButtonDrawableRes
        ) { positiveListener?.invoke(); dismiss() }
    }

    /** Display the positive button. */
    protected fun displayButtonPositive(display: Boolean) {
        bindingBase.buttons.btnPositiveContainer.apply {
            positiveButtonClickable(display)
            if (display) fadeIn() else fadeOut()
        }
    }

    /** Show positive button */
    protected fun showButtonPositive() {
        bindingBase.buttons.btnPositiveContainer.fadeIn()
        bindingBase.buttons.btnPositiveContainer.isClickable = true
    }

    /** Hide positive button. */
    protected fun hideButtonPositive() {
        bindingBase.buttons.btnPositiveContainer.fadeOut()
        bindingBase.buttons.btnPositiveContainer.isClickable = false
    }

    /** Display buttons view. */
    protected fun displayButtonsView(display: Boolean) {
        bindingBase.buttons.root.visibility = if (display) View.VISIBLE else View.GONE
    }

    /** Set a listener which is invoked when the positive button is clicked. */
    protected fun setButtonPositiveListener(listener: ClickListener) {
        bindingBase.buttons.btnPositiveContainer.positiveButtonListener(listener)
    }

    /** Set a listener which is invoked when the type icon button is clicked. */
    protected fun setToolbarTypeButtonListener(listener: ClickListener) {
        bindingBase.top.btnType.setOnClickListener { listener.invoke() }
    }

    /** Set a drawable for the type icon button. */
    protected fun setToolbarTypeButtonDrawable(@DrawableRes drawableRes: Int) {
        val drawable = ContextCompat.getDrawable(requireContext(), drawableRes)
        bindingBase.top.btnType.setImageDrawable(drawable)
        bindingBase.top.btnType.visibility = View.VISIBLE
    }

    /** Display the type icon button. */
    protected fun displayToolbarTypeButton(display: Boolean) {
        bindingBase.top.btnType.visibility = if (display) View.VISIBLE else View.GONE
    }

    private fun setToolbarExtraButtonListener(i: Int, listener: ClickListener) {
        with(bindingBase.top) {
            when (i) {
                0 -> btnExtra1
                1 -> btnExtra2
                else -> btnExtra3
            }.setOnClickListener { listener.invoke() }
        }
    }

    override fun onResume() {
        super.onResume()
        if (sheetStyle == SheetStyle.DIALOG) {
            dialog?.window?.apply {
                setLayout(
                    ViewGroup.LayoutParams.MATCH_PARENT,
                    ViewGroup.LayoutParams.WRAP_CONTENT
                )
            }
        }
    }

    /** Show the bottom sheet. */
    fun show() {

        windowContext.let { ctx ->
            when (ctx) {
                is FragmentActivity -> show(ctx.supportFragmentManager, dialogTag)
                is AppCompatActivity -> show(ctx.supportFragmentManager, dialogTag)
                is Fragment -> show(ctx.childFragmentManager, dialogTag)
                is PreferenceFragmentCompat -> show(ctx.childFragmentManager, dialogTag)
                else -> throw IllegalStateException("Context has no window attached.")
            }
        }
    }
}<|MERGE_RESOLUTION|>--- conflicted
+++ resolved
@@ -23,24 +23,17 @@
 import android.content.res.ColorStateList
 import android.graphics.drawable.Drawable
 import android.os.Bundle
-<<<<<<< HEAD
 import android.view.LayoutInflater
 import android.view.View
 import android.view.ViewGroup
 import android.view.ViewTreeObserver
 import androidx.annotation.ColorRes
-=======
-import android.view.*
->>>>>>> 4174231e
 import androidx.annotation.DimenRes
 import androidx.annotation.DrawableRes
 import androidx.annotation.StringRes
 import androidx.appcompat.app.AppCompatActivity
-<<<<<<< HEAD
 import androidx.constraintlayout.widget.ConstraintLayout
-=======
 import androidx.appcompat.app.AppCompatDialog
->>>>>>> 4174231e
 import androidx.core.content.ContextCompat
 import androidx.fragment.app.DialogFragment
 import androidx.fragment.app.Fragment
@@ -115,13 +108,11 @@
     private var sheetStyle: SheetStyle = SheetStyle.BOTTOM_SHEET
     private var sheetTheme = Theme.BOTTOM_SHEET_DAY
 
-<<<<<<< HEAD
+    open lateinit var windowContext: Context
+
     private var theme = Theme.DAY
     private var topStyle = TopStyle.ABOVE_COVER
     private var coverImage: Image? = null
-=======
-    open lateinit var windowContext: Context
->>>>>>> 4174231e
 
     lateinit var bindingBase: BottomSheetsBaseBinding
 
@@ -416,11 +407,7 @@
             displayHandle = saved.get(STATE_BASE_DISPLAY_HANDLE) as Boolean?
             negativeButtonDrawableRes = saved.get(STATE_BASE_NEGATIVE_BUTTON_DRAWABLE) as Int?
             positiveButtonDrawableRes = saved.get(STATE_BASE_POSITIVE_BUTTON_DRAWABLE) as Int?
-<<<<<<< HEAD
-=======
-            closeButtonDrawableRes = saved.get(STATE_BASE_CLOSE_BUTTON_DRAWABLE) as Int?
             sheetStyle = saved.getSerializable(STATE_BASE_SHEET_STYLE) as SheetStyle
->>>>>>> 4174231e
             dismissListener = saved.getSerializable(STATE_BASE_DISMISS_LISTENER) as DismissListener?
             negativeListener =
                 saved.getSerializable(STATE_BASE_NEGATIVE_LISTENER) as NegativeListener?
@@ -576,10 +563,6 @@
             ?: DEFAULT_CORNER_RADIUS.toDp()
 
         val model = ShapeAppearanceModel().toBuilder().apply {
-<<<<<<< HEAD
-            setTopRightCorner(cornerFamily, cornerRadius)
-            setTopLeftCorner(cornerFamily, cornerRadius)
-=======
             when (sheetStyle) {
                 SheetStyle.BOTTOM_SHEET -> {
                     setTopRightCorner(cornerFamily, cornerRadius.toDp())
@@ -587,7 +570,6 @@
                 }
                 else -> setAllCorners(cornerFamily, cornerRadius.toDp())
             }
->>>>>>> 4174231e
         }.build()
 
         val shape = MaterialShapeDrawable(model).apply {
